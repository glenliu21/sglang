# Copyright 2023-2024 SGLang Team
# Licensed under the Apache License, Version 2.0 (the "License");
# you may not use this file except in compliance with the License.
# You may obtain a copy of the License at
#
#     http://www.apache.org/licenses/LICENSE-2.0
#
# Unless required by applicable law or agreed to in writing, software
# distributed under the License is distributed on an "AS IS" BASIS,
# WITHOUT WARRANTIES OR CONDITIONS OF ANY KIND, either express or implied.
# See the License for the specific language governing permissions and
# limitations under the License.
# ==============================================================================
"""
The definition of objects transferred between different
processes (TokenizerManager, DetokenizerManager, Scheduler).
"""

import copy
import uuid
from dataclasses import dataclass, field
from enum import Enum
from typing import TYPE_CHECKING, Any, Dict, List, Optional, Union

from sglang.srt.lora.lora_registry import LoRARef
from sglang.srt.managers.schedule_batch import BaseFinishReason
from sglang.srt.multimodal.mm_utils import has_valid_data
from sglang.srt.sampling.sampling_params import SamplingParams
from sglang.srt.utils import ImageData

# Handle serialization of Image for pydantic
if TYPE_CHECKING:
    from PIL.Image import Image
else:
    Image = Any


@dataclass
class SessionParams:
    id: Optional[str] = None
    rid: Optional[str] = None
    offset: Optional[int] = None
    replace: Optional[bool] = None
    drop_previous_output: Optional[bool] = None


# Type definitions for multimodal input data
# Individual data item types for each modality
ImageDataInputItem = Union[Image, str, ImageData, Dict]
AudioDataInputItem = Union[str, Dict]
VideoDataInputItem = Union[str, Dict]
# Union type for any multimodal data item
MultimodalDataInputItem = Union[
    ImageDataInputItem, VideoDataInputItem, AudioDataInputItem
]
# Format types supporting single items, lists, or nested lists for batch processing
MultimodalDataInputFormat = Union[
    List[List[MultimodalDataInputItem]],
    List[MultimodalDataInputItem],
    MultimodalDataInputItem,
]


@dataclass
class GenerateReqInput:
    # The input prompt. It can be a single prompt or a batch of prompts.
    text: Optional[Union[List[str], str]] = None
    # The token ids for text; one can specify either text or input_ids
    input_ids: Optional[Union[List[List[int]], List[int]]] = None
    # The embeddings for input_ids; one can specify either text or input_ids or input_embeds.
    input_embeds: Optional[Union[List[List[List[float]]], List[List[float]]]] = None
    # The image input. It can be an image instance, file name, URL, or base64 encoded string.
    # Can be formatted as:
    # - Single image for a single request
    # - List of images (one per request in a batch)
    # - List of lists of images (multiple images per request)
    # See also python/sglang/srt/utils.py:load_image for more details.
    image_data: Optional[MultimodalDataInputFormat] = None
    # The video input. Like image data, it can be a file name, a url, or base64 encoded string.
    video_data: Optional[MultimodalDataInputFormat] = None
    # The audio input. Like image data, it can be a file name, a url, or base64 encoded string.
    audio_data: Optional[MultimodalDataInputFormat] = None
    # The sampling_params. See descriptions below.
    sampling_params: Optional[Union[List[Dict], Dict]] = None
    # The request id.
    rid: Optional[Union[List[str], str]] = None
    # Extra key for classifying the request (e.g. cache_salt)
    extra_key: Optional[Union[List[str], str]] = None
    # Whether to return logprobs.
    return_logprob: Optional[Union[List[bool], bool]] = None
    # If return logprobs, the start location in the prompt for returning logprobs.
    # By default, this value is "-1", which means it will only return logprobs for output tokens.
    logprob_start_len: Optional[Union[List[int], int]] = None
    # If return logprobs, the number of top logprobs to return at each position.
    top_logprobs_num: Optional[Union[List[int], int]] = None
    # If return logprobs, the token ids to return logprob for.
    token_ids_logprob: Optional[Union[List[List[int]], List[int]]] = None
    # Whether to detokenize tokens in text in the returned logprobs.
    return_text_in_logprobs: bool = False
    # Whether to stream output.
    stream: bool = False
    # Whether to log metrics for this request (e.g. health_generate calls do not log metrics)
    log_metrics: bool = True
    # Whether to return hidden states
    return_hidden_states: Union[List[bool], bool] = False

    # The modalities of the image data [image, multi-images, video]
    modalities: Optional[List[str]] = None
    # Session info for continual prompting
    session_params: Optional[Union[List[Dict], Dict]] = None

    # The path to the LoRA adaptors
    lora_path: Optional[Union[List[Optional[str]], Optional[str]]] = None
    # The uid of LoRA adaptors, should be initialized by tokenizer manager
    lora_id: Optional[Union[List[Optional[str]], Optional[str]]] = None

    # Custom logit processor for advanced sampling control. Must be a serialized instance
    # of `CustomLogitProcessor` in python/sglang/srt/sampling/custom_logit_processor.py
    # Use the processor's `to_str()` method to generate the serialized string.
    custom_logit_processor: Optional[Union[List[Optional[str]], str]] = None

    # For disaggregated inference
    bootstrap_host: Optional[Union[List[str], str]] = None
    bootstrap_port: Optional[Union[List[Optional[int]], int]] = None
    bootstrap_room: Optional[Union[List[int], int]] = None
    bootstrap_pair_key: Optional[Union[List[str], str]] = None

    # For data parallel rank routing
    data_parallel_rank: Optional[int] = None

    # For background responses (OpenAI responses API)
    background: bool = False

    # Conversation id used for tracking requests
    conversation_id: Optional[str] = None

    # Label for the request
    label: Optional[str] = None

    # Priority for the request
    priority: Optional[int] = None

    # Image gen grpc migration
    return_bytes: bool = False

    # For custom metric labels
    custom_labels: Optional[Dict[str, str]] = None

    def contains_mm_input(self) -> bool:
        return (
            has_valid_data(self.image_data)
            or has_valid_data(self.video_data)
            or has_valid_data(self.audio_data)
        )

    # Each individual request's cfg_params will be a dictionary with keys cfg_input_ids and cfg_weight
    cfg_params: Optional[Union[List[Dict], Dict]] = None

    def normalize_batch_and_arguments(self):
        """
        Normalize the batch size and arguments for the request.

        This method resolves various input formats and ensures all parameters
        are properly formatted as either single values or batches depending on the input.
        It also handles parallel sampling expansion and sets default values for
        unspecified parameters.

        Raises:
            ValueError: If inputs are not properly specified (e.g., none or all of
                       text, input_ids, input_embeds are provided)
        """
        self._validate_inputs()
        self._determine_batch_size()
        self._validate_cfg_inputs()
        self._handle_parallel_sampling()

        if self.is_single:
            self._normalize_single_inputs()
        else:
            self._normalize_batch_inputs()

    def _validate_inputs(self):
        """Validate that the input configuration is valid."""
        if (
            self.text is None and self.input_ids is None and self.input_embeds is None
        ) or (
            self.text is not None
            and self.input_ids is not None
            and self.input_embeds is not None
        ):
            raise ValueError(
                "Either text, input_ids or input_embeds should be provided."
            )

    def _determine_batch_size(self):
        """Determine if this is a single example or a batch and the batch size."""
        if self.text is not None:
            if isinstance(self.text, str):
                self.is_single = True
                self.batch_size = 1
            else:
                self.is_single = False
                self.batch_size = len(self.text)
            self.input_embeds = None
        elif self.input_ids is not None:
            if len(self.input_ids) == 0:
                raise ValueError("input_ids cannot be empty.")
            if isinstance(self.input_ids[0], int):
                self.is_single = True
                self.batch_size = 1
            else:
                self.is_single = False
                self.batch_size = len(self.input_ids)
            self.input_embeds = None
        else:
            if isinstance(self.input_embeds[0][0], float):
                self.is_single = True
                self.batch_size = 1
            else:
                self.is_single = False
                self.batch_size = len(self.input_embeds)

    def _validate_cfg_inputs(self):
        """Validate that the CFG input configuration is valid."""
        # Verify cfg_params
        if self.cfg_params is not None:
            if (self.is_single and not isinstance(self.cfg_params, dict)) or (
                not self.is_single and self.batch_size != len(self.cfg_params)
            ):
                raise ValueError("cfg_params doesn't match input_ids in dimension")

            correct_keys = set(["cfg_text", "cfg_input_ids", "cfg_weight"])
            if (
                self.is_single
                and not set(self.cfg_params.keys()).issubset(correct_keys)
            ) or (
                not self.is_single
                and not all(
                    set(param.keys()).issubset(correct_keys)
                    for param in self.cfg_params
                )
            ):
                raise ValueError(
                    "cfg_params has keys outside of: cfg_text, cfg_input_ids, cfg_weight"
                )

            norm_params = (
                [self.cfg_params]
                if isinstance(self.cfg_params, dict)
                else self.cfg_params
            )
            for param in norm_params:
                if not param:
                    continue

                if param.get("cfg_weight") is None:
                    raise ValueError("cfg_weight must be provided for a CFG request")

                if param["cfg_weight"] < 0.0:
                    raise ValueError(
                        "All cfg_weights must be greater than or equal to 0.0"
                    )

                if ("cfg_text" in param) == ("cfg_input_ids" in param):
                    raise ValueError(
                        "exactly one of cfg_text and cfg_input_ids must be provided"
                    )

    def _handle_parallel_sampling(self):
        """Handle parallel sampling parameters and adjust batch size if needed."""
        # Determine parallel sample count
        if self.sampling_params is None:
            self.parallel_sample_num = 1
            return
        elif isinstance(self.sampling_params, dict):
            self.parallel_sample_num = self.sampling_params.get("n", 1)
        else:  # isinstance(self.sampling_params, list):
            self.parallel_sample_num = self.sampling_params[0].get("n", 1)
            for sampling_params in self.sampling_params:
                if self.parallel_sample_num != sampling_params.get("n", 1):
                    raise ValueError(
                        "The parallel_sample_num should be the same for all samples in sample params."
                    )

        # If using parallel sampling with a single example, convert to batch
        if self.parallel_sample_num > 1 and self.is_single:
            self.is_single = False
            if self.text is not None:
                self.text = [self.text]
            if self.input_ids is not None:
                self.input_ids = [self.input_ids]
            if self.input_embeds is not None:
                self.input_embeds = [self.input_embeds]

    def _normalize_single_inputs(self):
        """Normalize inputs for a single example."""
        if self.sampling_params is None:
            self.sampling_params = {}
        if self.rid is None:
            self.rid = uuid.uuid4().hex
        if self.return_logprob is None:
            self.return_logprob = False
        if self.logprob_start_len is None:
            self.logprob_start_len = -1
        if self.top_logprobs_num is None:
            self.top_logprobs_num = 0
        if not self.token_ids_logprob:  # covers both None and []
            self.token_ids_logprob = None
        if self.cfg_params is None:
            self.cfg_params = {}

    def _normalize_batch_inputs(self):
        """Normalize inputs for a batch of examples, including parallel sampling expansion."""
        # Calculate expanded batch size
        if self.parallel_sample_num == 1:
            num = self.batch_size
        else:
            # Expand parallel_sample_num
            num = self.batch_size * self.parallel_sample_num

        # Expand input based on type
        self._expand_inputs(num)
        self._normalize_rid(num)
        self._normalize_lora_paths(num)
        self._normalize_image_data(num)
        self._normalize_video_data(num)
        self._normalize_audio_data(num)
        self._normalize_sampling_params(num)
        self._normalize_logprob_params(num)
        self._normalize_custom_logit_processor(num)
        self._normalize_bootstrap_params(num)
        self._normalize_cfg_params(num)

    def _expand_inputs(self, num):
        """Expand the main inputs (text, input_ids, input_embeds) for parallel sampling."""
        if self.text is not None:
            if not isinstance(self.text, list):
                raise ValueError("Text should be a list for batch processing.")
            self.text = self.text * self.parallel_sample_num
        elif self.input_ids is not None:
            if not isinstance(self.input_ids, list) or not isinstance(
                self.input_ids[0], list
            ):
                raise ValueError(
                    "input_ids should be a list of lists for batch processing."
                )
            self.input_ids = self.input_ids * self.parallel_sample_num
        elif self.input_embeds is not None:
            if not isinstance(self.input_embeds, list):
                raise ValueError("input_embeds should be a list for batch processing.")
            self.input_embeds = self.input_embeds * self.parallel_sample_num

    def _normalize_lora_paths(self, num):
        """Normalize LoRA paths for batch processing."""
        if self.lora_path is not None:
            if isinstance(self.lora_path, str):
                self.lora_path = [self.lora_path] * num
            elif isinstance(self.lora_path, list):
                self.lora_path = self.lora_path * self.parallel_sample_num
            else:
                raise ValueError("lora_path should be a list or a string.")

    def _normalize_image_data(self, num):
        """Normalize image data for batch processing."""
        if self.image_data is None:
            self.image_data = [None] * num
        elif not isinstance(self.image_data, list):
            # Single image, convert to list of single-image lists
            self.image_data = [[self.image_data]] * num
            self.modalities = ["image"] * num
        elif isinstance(self.image_data, list):
            # Handle empty list case - treat as no images
            if len(self.image_data) == 0:
                self.image_data = [None] * num
                return

            if len(self.image_data) != self.batch_size:
                raise ValueError(
                    "The length of image_data should be equal to the batch size."
                )

            self.modalities = []
            if len(self.image_data) > 0 and isinstance(self.image_data[0], list):
                # Already a list of lists, keep as is
                for i in range(len(self.image_data)):
                    if self.image_data[i] is None or self.image_data[i] == [None]:
                        self.modalities.append(None)
                    elif len(self.image_data[i]) == 1:
                        self.modalities.append("image")
                    elif len(self.image_data[i]) > 1:
                        self.modalities.append("multi-images")
                    else:
                        # Ensure len(self.modalities) == len(self.image_data)
                        self.modalities.append(None)
                # Expand parallel_sample_num
                self.image_data = self.image_data * self.parallel_sample_num
                self.modalities = self.modalities * self.parallel_sample_num
            else:
                # List of images for a batch, wrap each in a list
                wrapped_images = [[img] for img in self.image_data]
                # Expand for parallel sampling
                self.image_data = wrapped_images * self.parallel_sample_num
                self.modalities = ["image"] * num

    def _normalize_video_data(self, num):
        """Normalize video data for batch processing."""
        if self.video_data is None:
            self.video_data = [None] * num
        elif not isinstance(self.video_data, list):
            self.video_data = [self.video_data] * num
        elif isinstance(self.video_data, list):
            self.video_data = self.video_data * self.parallel_sample_num

    def _normalize_audio_data(self, num):
        """Normalize audio data for batch processing."""
        if self.audio_data is None:
            self.audio_data = [None] * num
        elif not isinstance(self.audio_data, list):
            self.audio_data = [self.audio_data] * num
        elif isinstance(self.audio_data, list):
            self.audio_data = self.audio_data * self.parallel_sample_num

    def _normalize_sampling_params(self, num):
        """Normalize sampling parameters for batch processing."""
        if self.sampling_params is None:
            self.sampling_params = [{}] * num
        elif isinstance(self.sampling_params, dict):
            self.sampling_params = [self.sampling_params] * num
        else:  # Already a list
            self.sampling_params = self.sampling_params * self.parallel_sample_num

    def _normalize_rid(self, num):
        """Normalize request IDs for batch processing."""
        if self.rid is None:
            self.rid = [uuid.uuid4().hex for _ in range(num)]
        elif isinstance(self.rid, str):
            new_rids = [f"{self.rid}_{i}" for i in range(num)]
            self.rid = new_rids
        elif isinstance(self.rid, list):
            # Note: the length of rid shall be the same as the batch_size,
            # as the rid would be expanded for parallel sampling in tokenizer_manager
            if len(self.rid) != self.batch_size:
                raise ValueError(
                    "The specified rids length mismatch with the batch_size for batch processing."
                )
        else:
            raise ValueError("The rid should be a string or a list of strings.")

    def _normalize_logprob_params(self, num):
        """Normalize logprob-related parameters for batch processing."""

        # Helper function to normalize a parameter
        def normalize_param(param, default_value, param_name):
            if param is None:
                return [default_value] * num
            elif not isinstance(param, list):
                return [param] * num
            else:
                if self.parallel_sample_num > 1:
                    raise ValueError(
                        f"Cannot use list {param_name} with parallel_sample_num > 1"
                    )
                return param

        # Normalize each logprob parameter
        self.return_logprob = normalize_param(
            self.return_logprob, False, "return_logprob"
        )
        self.logprob_start_len = normalize_param(
            self.logprob_start_len, -1, "logprob_start_len"
        )
        self.top_logprobs_num = normalize_param(
            self.top_logprobs_num, 0, "top_logprobs_num"
        )

        # Handle token_ids_logprob specially due to its nested structure
        if not self.token_ids_logprob:  # covers both None and []
            self.token_ids_logprob = [None] * num
        elif not isinstance(self.token_ids_logprob, list):
            self.token_ids_logprob = [[self.token_ids_logprob] for _ in range(num)]
        elif not isinstance(self.token_ids_logprob[0], list):
            self.token_ids_logprob = [
                copy.deepcopy(self.token_ids_logprob) for _ in range(num)
            ]
        elif self.parallel_sample_num > 1:
            raise ValueError(
                "Cannot use list token_ids_logprob with parallel_sample_num > 1"
            )

    def _normalize_custom_logit_processor(self, num):
        """Normalize custom logit processor for batch processing."""
        if self.custom_logit_processor is None:
            self.custom_logit_processor = [None] * num
        elif not isinstance(self.custom_logit_processor, list):
            self.custom_logit_processor = [self.custom_logit_processor] * num
        elif self.parallel_sample_num > 1:
            raise ValueError(
                "Cannot use list custom_logit_processor with parallel_sample_num > 1"
            )

    def _normalize_bootstrap_params(self, num):
        """Normalize bootstrap parameters for batch processing."""
        # Normalize bootstrap_host
        if self.bootstrap_host is None:
            self.bootstrap_host = [None] * num
        elif not isinstance(self.bootstrap_host, list):
            self.bootstrap_host = [self.bootstrap_host] * num
        elif isinstance(self.bootstrap_host, list):
            self.bootstrap_host = self.bootstrap_host * self.parallel_sample_num

        # Normalize bootstrap_port
        if self.bootstrap_port is None:
            self.bootstrap_port = [None] * num
        elif not isinstance(self.bootstrap_port, list):
            self.bootstrap_port = [self.bootstrap_port] * num
        elif isinstance(self.bootstrap_port, list):
            self.bootstrap_port = self.bootstrap_port * self.parallel_sample_num

        # Normalize bootstrap_room
        if self.bootstrap_room is None:
            self.bootstrap_room = [None] * num
        elif not isinstance(self.bootstrap_room, list):
            self.bootstrap_room = [self.bootstrap_room + i for i in range(num)]
        elif isinstance(self.bootstrap_room, list):
            self.bootstrap_room = self.bootstrap_room * self.parallel_sample_num

        # Normalize bootstrap_pair_key
        if self.bootstrap_pair_key is None:
            self.bootstrap_pair_key = [None] * num
        elif not isinstance(self.bootstrap_pair_key, list):
            self.bootstrap_pair_key = [self.bootstrap_pair_key] * num
        elif isinstance(self.bootstrap_pair_key, list):
            self.bootstrap_pair_key = self.bootstrap_pair_key * self.parallel_sample_num

    def _normalize_cfg_params(self, num):
        """Normalize CFG parameters for batch processing."""
        if self.cfg_params is None:
            self.cfg_params = [{}] * num
        elif isinstance(self.cfg_params, dict):
            self.cfg_params = [self.cfg_params] * num
        else:  # Already a list
            self.cfg_params = self.cfg_params * self.parallel_sample_num

    def _validate_session_params(self):
        """Validate that session parameters are properly formatted."""
        if self.session_params is not None:
            if not isinstance(self.session_params, dict) and not isinstance(
                self.session_params[0], dict
            ):
                raise ValueError("Session params must be a dict or a list of dicts.")

    def regenerate_rid(self):
        """Generate a new request ID and return it."""
        self.rid = uuid.uuid4().hex
        return self.rid

    def __getitem__(self, i):
        return GenerateReqInput(
            text=self.text[i] if self.text is not None else None,
            input_ids=self.input_ids[i] if self.input_ids is not None else None,
            input_embeds=(
                self.input_embeds[i] if self.input_embeds is not None else None
            ),
            image_data=self.image_data[i],
            video_data=self.video_data[i],
            audio_data=self.audio_data[i],
            sampling_params=self.sampling_params[i],
            rid=self.rid[i],
            return_logprob=self.return_logprob[i],
            logprob_start_len=self.logprob_start_len[i],
            top_logprobs_num=self.top_logprobs_num[i],
            token_ids_logprob=self.token_ids_logprob[i],
            return_text_in_logprobs=self.return_text_in_logprobs,
            stream=self.stream,
            log_metrics=self.log_metrics,
            return_hidden_states=(
                self.return_hidden_states[i]
                if isinstance(self.return_hidden_states, list)
                else self.return_hidden_states
            ),
            modalities=self.modalities[i] if self.modalities else None,
            session_params=self.session_params,
            lora_path=self.lora_path[i] if self.lora_path is not None else None,
            lora_id=self.lora_id[i] if self.lora_id is not None else None,
            custom_logit_processor=(
                self.custom_logit_processor[i]
                if self.custom_logit_processor is not None
                else None
            ),
            # if `__getitem__` is called, the bootstrap_host, bootstrap_port, bootstrap_room must be a list
            bootstrap_host=(
                self.bootstrap_host[i] if self.bootstrap_host is not None else None
            ),
            bootstrap_port=(
                self.bootstrap_port[i] if self.bootstrap_port is not None else None
            ),
            bootstrap_room=(
                self.bootstrap_room[i] if self.bootstrap_room is not None else None
            ),
            bootstrap_pair_key=(
                self.bootstrap_pair_key[i]
                if self.bootstrap_pair_key is not None
                else None
            ),
            data_parallel_rank=(
                self.data_parallel_rank if self.data_parallel_rank is not None else None
            ),
            conversation_id=self.conversation_id,
            label=self.label,
            priority=self.priority,
            return_bytes=self.return_bytes,
            cfg_params=self.cfg_params[i],
        )


@dataclass
class TokenizedGenerateReqInput:
    # The request id
    rid: str
    # The input text
    input_text: str
    # The input token ids
    input_ids: List[int]
    # The multimodal inputs
    mm_inputs: dict
    # The sampling parameters
    sampling_params: SamplingParams
    # Whether to return the logprobs
    return_logprob: bool
    # If return logprobs, the start location in the prompt for returning logprobs.
    logprob_start_len: int
    # If return logprobs, the number of top logprobs to return at each position.
    top_logprobs_num: int
    # If return logprobs, the token id to return logprob for
    token_ids_logprob: List[int]
    # Whether to stream output
    stream: bool

    # Whether to return hidden states
    return_hidden_states: bool = False

    # The input embeds
    input_embeds: Optional[Union[List[List[List[float]]], List[List[float]]]] = None

    # Session info for continual prompting
    session_params: Optional[SessionParams] = None

    # LoRA related
    lora_id: Optional[str] = None  # None means just use the base model

    # Custom logit processor for advanced sampling control. Must be a serialized instance
    # of `CustomLogitProcessor` in python/sglang/srt/sampling/custom_logit_processor.py
    # Use the processor's `to_str()` method to generate the serialized string.
    custom_logit_processor: Optional[str] = None

    # For disaggregated inference
    bootstrap_host: Optional[str] = None
    bootstrap_port: Optional[int] = None
    bootstrap_room: Optional[int] = None
    bootstrap_pair_key: Optional[str] = None

    # For data parallel rank routing
    data_parallel_rank: Optional[int] = None

    # For dp balance
    dp_balance_id: int = -1

    # Label for the request
    label: Optional[str] = None

    # Priority for the request
    priority: Optional[int] = None

    # Extra key for classifying the request (e.g. cache_salt)
    extra_key: Optional[str] = None

    # Image gen grpc migration
    return_bytes: bool = False

<<<<<<< HEAD
    # Parameters for classifier-free guidance
    cfg_params: Optional[Dict] = None
    # Stores the parent CFG rid if `self` is the unconditioned half of a CFG prompt
    cfg_parent_rid: Optional[str] = None
=======
    # tracing context
    trace_context: Optional[Dict] = None
>>>>>>> 7dcd689b


@dataclass
class BatchTokenizedGenerateReqInput:
    # The batch of tokenized requests
    batch: List[TokenizedGenerateReqInput]

    def __len__(self):
        return len(self.batch)

    def __getitem__(self, i):
        return self.batch[i]

    def __iter__(self):
        return iter(self.batch)


@dataclass
class EmbeddingReqInput:
    # The input prompt. It can be a single prompt or a batch of prompts.
    text: Optional[Union[List[List[str]], List[str], str]] = None
    # The image input. It can be an image instance, file name, URL, or base64 encoded string.
    # Can be formatted as:
    # - Single image for a single request
    # - List of images (one per request in a batch)
    # - List of lists of images (multiple images per request)
    # See also python/sglang/srt/utils.py:load_image for more details.
    image_data: Optional[MultimodalDataInputFormat] = None
    # The video input. Like image data, it can be a file name, a url, or base64 encoded string.
    video_data: Optional[MultimodalDataInputFormat] = None
    # The audio input. Like image data, it can be a file name, a url, or base64 encoded string.
    audio_data: Optional[MultimodalDataInputFormat] = None
    # The token ids for text; one can either specify text or input_ids.
    input_ids: Optional[Union[List[List[int]], List[int]]] = None
    # The request id.
    rid: Optional[Union[List[str], str]] = None
    # Dummy sampling params for compatibility
    sampling_params: Optional[Union[List[Dict], Dict]] = None
    # Dummy input embeds for compatibility
    input_embeds: Optional[Union[List[List[List[float]]], List[List[float]]]] = None
    # Whether to log metrics for this request (e.g. health_generate calls do not log metrics)
    log_metrics: bool = True
    # The modalities of the image data [image, multi-images, video]
    modalities: Optional[List[str]] = None
    # For cross-encoder requests
    is_cross_encoder_request: bool = False
    # Priority for the request
    priority: Optional[int] = None

    # For background responses (OpenAI responses API)
    background: bool = False

    # tracing context
    trace_context: Optional[Dict] = None

    def normalize_batch_and_arguments(self):
        # at least one of text, input_ids, or image should be provided
        if self.text is None and self.input_ids is None and self.image_data is None:
            raise ValueError(
                "At least one of text, input_ids, or image should be provided"
            )

        # text and input_ids cannot be provided at the same time
        if self.text is not None and self.input_ids is not None:
            raise ValueError("text and input_ids cannot be provided at the same time")

        # Derive the batch size
        self.batch_size = 0
        self.is_single = True

        # check the batch size of text
        if self.text is not None:
            if isinstance(self.text, list):
                self.batch_size += len(self.text)
                self.is_single = False
            else:
                self.batch_size += 1

        # check the batch size of input_ids
        if self.input_ids is not None:
            if isinstance(self.input_ids[0], list):
                self.batch_size += len(self.input_ids)
                self.is_single = False
            else:
                self.batch_size += 1

        # Fill in default arguments
        if self.is_single:
            if self.rid is None:
                self.rid = uuid.uuid4().hex
            if self.sampling_params is None:
                self.sampling_params = {}
            self.sampling_params["max_new_tokens"] = 0
        else:
            if self.rid is None:
                self.rid = [uuid.uuid4().hex for _ in range(self.batch_size)]
            else:
                assert isinstance(self.rid, list), "The rid should be a list."

            if self.sampling_params is None:
                self.sampling_params = [{}] * self.batch_size
            elif isinstance(self.sampling_params, dict):
                self.sampling_params = [self.sampling_params] * self.batch_size
            for i in range(self.batch_size):
                self.sampling_params[i]["max_new_tokens"] = 0

    def regenerate_rid(self):
        self.rid = uuid.uuid4().hex
        return self.rid

    def contains_mm_input(self) -> bool:
        return (
            has_valid_data(self.image_data)
            or has_valid_data(self.video_data)
            or has_valid_data(self.audio_data)
        )

    def __getitem__(self, i):
        if self.is_cross_encoder_request:
            return EmbeddingReqInput(
                text=[self.text[i]] if self.text is not None else None,
                sampling_params=self.sampling_params[i],
                rid=self.rid[i],
                is_cross_encoder_request=True,
            )

        return EmbeddingReqInput(
            text=self.text[i] if self.text is not None else None,
            input_ids=self.input_ids[i] if self.input_ids is not None else None,
            image_data=self.image_data[i] if self.image_data is not None else None,
            audio_data=self.audio_data[i] if self.audio_data is not None else None,
            video_data=self.video_data[i] if self.video_data is not None else None,
            sampling_params=self.sampling_params[i],
            rid=self.rid[i],
        )


@dataclass
class TokenizedEmbeddingReqInput:
    # The request id
    rid: str
    # The input text
    input_text: str
    # The input token ids
    input_ids: List[int]
    # The image inputs
    image_inputs: dict
    # The token type ids
    token_type_ids: List[int]
    # Dummy sampling params for compatibility
    sampling_params: SamplingParams
    # For data parallel rank routing
    data_parallel_rank: Optional[int] = None
    # For dp balance
    dp_balance_id: int = -1
    # Priority for the request
    priority: Optional[int] = None


@dataclass
class BatchTokenizedEmbeddingReqInput:
    # The batch of tokenized embedding requests
    batch: List[TokenizedEmbeddingReqInput]

    def __len__(self):
        return len(self.batch)

    def __getitem__(self, i):
        return self.batch[i]

    def __iter__(self):
        return iter(self.batch)


@dataclass
class BatchTokenIDOut:
    # The request id
    rids: List[str]
    # The finish reason
    finished_reasons: List[BaseFinishReason]
    # For incremental decoding
    decoded_texts: List[str]
    decode_ids: List[int]
    read_offsets: List[int]
    # Only used when `--skip-tokenizer-init` is on
    output_ids: Optional[List[int]]
    # Detokenization configs
    skip_special_tokens: List[bool]
    spaces_between_special_tokens: List[bool]
    no_stop_trim: List[bool]

    # Token counts
    prompt_tokens: List[int]
    completion_tokens: List[int]
    cached_tokens: List[int]
    spec_verify_ct: List[int]

    # Logprobs
    input_token_logprobs_val: List[float]
    input_token_logprobs_idx: List[int]
    output_token_logprobs_val: List[float]
    output_token_logprobs_idx: List[int]
    input_top_logprobs_val: List[List]
    input_top_logprobs_idx: List[List]
    output_top_logprobs_val: List[List]
    output_top_logprobs_idx: List[List]
    input_token_ids_logprobs_val: List[List]
    input_token_ids_logprobs_idx: List[List]
    output_token_ids_logprobs_val: List[List]
    output_token_ids_logprobs_idx: List[List]

    # Hidden states
    output_hidden_states: List[List[float]]

    # The information of placeholder tokens (e.g., image token)
    # idx is the index of the token in the prompt after expansion.
    # val is the length of padded tokens after expansion.
    placeholder_tokens_idx: List[Optional[List[int]]]
    placeholder_tokens_val: List[Optional[List[int]]]


@dataclass
class BatchMultimodalDecodeReq:
    decoded_ids: List[int]
    input_token_logprobs_val: List[float]
    input_token_logprobs_idx: List[int]
    output_token_logprobs_val: List[float]
    output_token_logprobs_idx: List[int]
    read_offsets: List[int]
    skip_special_tokens: List[bool]
    spaces_between_special_tokens: List[bool]
    image_resolutions: List[List[int]]
    resize_image_resolutions: List[List[int]]

    # The request id
    rids: List[str]
    finished_reasons: List[BaseFinishReason]

    # Token counts
    prompt_tokens: List[int]
    completion_tokens: List[int]
    cached_tokens: List[int]

    # Placeholder token info
    placeholder_tokens_idx: List[Optional[List[int]]]
    placeholder_tokens_val: List[Optional[List[int]]]

    return_bytes: bool = False


@dataclass
class BatchStrOut:
    # The request id
    rids: List[str]
    # The finish reason
    finished_reasons: List[dict]
    # The output decoded strings
    output_strs: List[str]
    # The token ids
    output_ids: Optional[List[int]]

    # Token counts
    prompt_tokens: List[int]
    completion_tokens: List[int]
    cached_tokens: List[int]
    spec_verify_ct: List[int]

    # Logprobs
    input_token_logprobs_val: List[float]
    input_token_logprobs_idx: List[int]
    output_token_logprobs_val: List[float]
    output_token_logprobs_idx: List[int]
    input_top_logprobs_val: List[List]
    input_top_logprobs_idx: List[List]
    output_top_logprobs_val: List[List]
    output_top_logprobs_idx: List[List]
    input_token_ids_logprobs_val: List[List]
    input_token_ids_logprobs_idx: List[List]
    output_token_ids_logprobs_val: List[List]
    output_token_ids_logprobs_idx: List[List]

    # Hidden states
    output_hidden_states: List[List[float]]

    placeholder_tokens_idx: List[Optional[List[int]]]
    placeholder_tokens_val: List[Optional[List[int]]]


@dataclass
class BatchMultimodalOut:
    # The request id
    rids: List[str]
    # The finish reason
    finished_reasons: List[dict]
    decoded_ids: List[List[int]]
    # The outputs
    outputs: Union[List[str | bytes], List[List[Dict]]]

    # probability values for input tokens and output tokens
    input_token_logprobs_val: List[List[float]]
    input_token_logprobs_idx: List[List[int]]
    output_token_logprobs_val: List[List[float]]
    output_token_logprobs_idx: List[List[int]]

    # Token counts
    prompt_tokens: List[int]
    completion_tokens: List[int]
    cached_tokens: List[int]

    placeholder_tokens_idx: List[Optional[List[int]]]
    placeholder_tokens_val: List[Optional[List[int]]]

    return_bytes: List[bool]


@dataclass
class BatchEmbeddingOut:
    # The request id
    rids: List[str]
    # The finish reason
    finished_reasons: List[BaseFinishReason]
    # The output embedding
    embeddings: List[List[float]]
    # Token counts
    prompt_tokens: List[int]
    cached_tokens: List[int]
    # Placeholder token info
    placeholder_tokens_idx: List[Optional[List[int]]]
    placeholder_tokens_val: List[Optional[List[int]]]


@dataclass
class ClearHiCacheReqInput:
    pass


@dataclass
class ClearHiCacheReqOutput:
    success: bool


@dataclass
class FlushCacheReqInput:
    pass


@dataclass
class FlushCacheReqOutput:
    success: bool


@dataclass
class UpdateWeightFromDiskReqInput:
    # The model path with the new weights
    model_path: str
    # The format to load the weights
    load_format: Optional[str] = None
    # Whether to abort all requests before updating weights
    abort_all_requests: bool = False
    # Optional: Update weight version along with weights
    weight_version: Optional[str] = None
    # Whether to update weights asynchronously
    is_async: bool = False
    # Whether to empty torch cache
    torch_empty_cache: bool = False
    # Whether to keep the scheduler paused after weight update
    keep_pause: bool = False


@dataclass
class UpdateWeightFromDiskReqOutput:
    success: bool
    message: str
    # Number of paused requests during weight sync.
    num_paused_requests: Optional[int] = 0


@dataclass
class UpdateWeightsFromDistributedReqInput:
    names: List[str]
    dtypes: List[str]
    shapes: List[List[int]]
    # The group name
    group_name: str = "weight_update_group"
    # Whether to flush the cache after updating weights
    flush_cache: bool = True
    # Whether to abort all requests before updating weights
    abort_all_requests: bool = False
    # Optional: Update weight version along with weights
    weight_version: Optional[str] = None


@dataclass
class UpdateWeightsFromDistributedReqOutput:
    success: bool
    message: str


@dataclass
class UpdateWeightsFromTensorReqInput:
    """Update model weights from tensor input.

    - Tensors are serialized for transmission
    - Data is structured in JSON for easy transmission over HTTP
    """

    serialized_named_tensors: List[Union[str, bytes]]
    # Optional format specification for loading
    load_format: Optional[str] = None
    # Whether to flush the cache after updating weights
    flush_cache: bool = True
    # Whether to abort all requests before updating weights
    abort_all_requests: bool = False
    # Optional: Update weight version along with weights
    weight_version: Optional[str] = None


@dataclass
class UpdateWeightsFromTensorReqOutput:
    success: bool
    message: str


@dataclass
class InitWeightsSendGroupForRemoteInstanceReqInput:
    # The master address
    master_address: str
    # The ports for each rank's communication group
    ports: str
    # The rank in the communication group
    group_rank: int
    # The world size
    world_size: int
    # The group name
    group_name: str = "weight_send_group"
    # The backend
    backend: str = "nccl"


@dataclass
class InitWeightsSendGroupForRemoteInstanceReqOutput:
    success: bool
    message: str


@dataclass
class SendWeightsToRemoteInstanceReqInput:
    # The master address
    master_address: str
    # The ports for each rank's communication group
    ports: str
    # The group name
    group_name: str = "weight_send_group"


@dataclass
class SendWeightsToRemoteInstanceReqOutput:
    success: bool
    message: str


@dataclass
class InitWeightsUpdateGroupReqInput:
    # The master address
    master_address: str
    # The master port
    master_port: int
    # The rank offset
    rank_offset: int
    # The world size
    world_size: int
    # The group name
    group_name: str = "weight_update_group"
    # The backend
    backend: str = "nccl"


@dataclass
class InitWeightsUpdateGroupReqOutput:
    success: bool
    message: str


@dataclass
class DestroyWeightsUpdateGroupReqInput:
    group_name: str = "weight_update_group"


@dataclass
class DestroyWeightsUpdateGroupReqOutput:
    success: bool
    message: str


@dataclass
class UpdateWeightVersionReqInput:
    # The new weight version
    new_version: str
    # Whether to abort all running requests before updating
    abort_all_requests: bool = True


@dataclass
class GetWeightsByNameReqInput:
    name: str
    truncate_size: int = 100


@dataclass
class GetWeightsByNameReqOutput:
    parameter: list


@dataclass
class ReleaseMemoryOccupationReqInput:
    # Optional tags to identify the memory region, which is primarily used for RL
    # Currently we only support `weights` and `kv_cache`
    tags: Optional[List[str]] = None


@dataclass
class ReleaseMemoryOccupationReqOutput:
    pass


@dataclass
class ResumeMemoryOccupationReqInput:
    # Optional tags to identify the memory region, which is primarily used for RL
    # Currently we only support `weights` and `kv_cache`
    tags: Optional[List[str]] = None


@dataclass
class ResumeMemoryOccupationReqOutput:
    pass


@dataclass
class SlowDownReqInput:
    forward_sleep_time: Optional[float]


@dataclass
class SlowDownReqOutput:
    pass


@dataclass
class AbortReq:
    # The request id
    rid: str = ""
    # Whether to abort all requests
    abort_all: bool = False
    # The finished reason data
    finished_reason: Optional[Dict[str, Any]] = None
    abort_reason: Optional[str] = None
    # used in MultiTokenzierManager mode
    rids: Optional[Union[List[str], str]] = None

    def __post_init__(self):
        self.rids = self.rid


@dataclass
class GetInternalStateReq:
    pass


@dataclass
class GetInternalStateReqOutput:
    internal_state: Dict[Any, Any]


@dataclass
class SetInternalStateReq:
    server_args: Dict[str, Any]


@dataclass
class SetInternalStateReqOutput:
    updated: bool
    server_args: Dict[str, Any]


@dataclass
class ProfileReqInput:
    # The output directory
    output_dir: Optional[str] = None
    # If set, it profile as many as this number of steps.
    # If it is set, profiling is automatically stopped after this step, and
    # the caller doesn't need to run stop_profile.
    start_step: Optional[int] = None
    num_steps: Optional[int] = None
    activities: Optional[List[str]] = None
    profile_by_stage: bool = False
    with_stack: Optional[bool] = None
    record_shapes: Optional[bool] = None


class ProfileReqType(Enum):
    START_PROFILE = 1
    STOP_PROFILE = 2


@dataclass
class ProfileReq:
    type: ProfileReqType
    output_dir: Optional[str] = None
    start_step: Optional[int] = None
    num_steps: Optional[int] = None
    activities: Optional[List[str]] = None
    profile_by_stage: bool = False
    with_stack: Optional[bool] = None
    record_shapes: Optional[bool] = None
    profile_id: Optional[str] = None


@dataclass
class ProfileReqOutput:
    success: bool
    message: str


@dataclass
class FreezeGCReq:
    pass


@dataclass
class ConfigureLoggingReq:
    log_requests: Optional[bool] = None
    log_requests_level: Optional[int] = None
    dump_requests_folder: Optional[str] = None
    dump_requests_threshold: Optional[int] = None
    crash_dump_folder: Optional[str] = None


@dataclass
class OpenSessionReqInput:
    capacity_of_str_len: int
    session_id: Optional[str] = None


@dataclass
class CloseSessionReqInput:
    session_id: str


@dataclass
class OpenSessionReqOutput:
    session_id: Optional[str]
    success: bool


@dataclass
class HealthCheckOutput:
    pass


class ExpertDistributionReq(Enum):
    START_RECORD = 1
    STOP_RECORD = 2
    DUMP_RECORD = 3


@dataclass
class ExpertDistributionReqOutput:
    pass


@dataclass
class Function:
    description: Optional[str] = None
    name: Optional[str] = None
    parameters: Optional[object] = None


@dataclass
class Tool:
    function: Function
    type: Optional[str] = "function"


@dataclass
class ParseFunctionCallReq:
    text: str  # The text to parse.
    tools: List[Tool] = field(
        default_factory=list
    )  # A list of available function tools (name, parameters, etc.).
    tool_call_parser: Optional[str] = (
        None  # Specify the parser type, e.g. 'llama3', 'qwen25', or 'mistral'. If not specified, tries all.
    )


@dataclass
class SeparateReasoningReqInput:
    text: str  # The text to parse.
    reasoning_parser: str  # Specify the parser type, e.g., "deepseek-r1".


@dataclass
class VertexGenerateReqInput:
    instances: List[dict]
    parameters: Optional[dict] = None


@dataclass
class RpcReqInput:
    method: str
    parameters: Optional[Dict] = None


@dataclass
class RpcReqOutput:
    success: bool
    message: str


@dataclass
class LoadLoRAAdapterReqInput:
    # The name of the lora module to newly loaded.
    lora_name: str
    # The path of loading.
    lora_path: str
    # Whether to pin the LoRA adapter in memory.
    pinned: bool = False
    # The unique identifier for the LoRA adapter, which automatically generated in the `TokenizerManager`.
    lora_id: Optional[str] = None

    def to_ref(self) -> LoRARef:
        return LoRARef(
            lora_id=self.lora_id,
            lora_name=self.lora_name,
            lora_path=self.lora_path,
            pinned=self.pinned,
        )


@dataclass
class UnloadLoRAAdapterReqInput:
    # The name of lora module to unload.
    lora_name: str
    # The unique identifier for the LoRA adapter, which automatically generated in the `TokenizerManager`.
    lora_id: Optional[str] = None

    def to_ref(self) -> LoRARef:
        return LoRARef(
            lora_id=self.lora_id,
            lora_name=self.lora_name,
        )


@dataclass
class LoRAUpdateResult:
    success: bool
    error_message: Optional[str] = None
    loaded_adapters: Optional[Dict[str, LoRARef]] = None


LoadLoRAAdapterReqOutput = UnloadLoRAAdapterReqOutput = LoRAUpdateResult


@dataclass
class MultiTokenizerRegisterReq:
    rids: Optional[Union[List[str], str]] = None
    ipc_name: Optional[str] = None


@dataclass
class MultiTokenizerWrapper:
    worker_id: int
    obj: Optional[Any] = None


class BlockReqType(Enum):
    BLOCK = 1
    UNBLOCK = 2


@dataclass
class BlockReqInput:
    type: BlockReqType


@dataclass
class GetLoadReqInput:
    pass


@dataclass
class GetLoadReqOutput:
    dp_rank: int
    num_reqs: int
    num_waiting_reqs: int
    num_tokens: int


@dataclass
class WatchLoadUpdateReq:
    loads: List[GetLoadReqOutput]<|MERGE_RESOLUTION|>--- conflicted
+++ resolved
@@ -677,15 +677,13 @@
     # Image gen grpc migration
     return_bytes: bool = False
 
-<<<<<<< HEAD
+    # tracing context
+    trace_context: Optional[Dict] = None
+
     # Parameters for classifier-free guidance
     cfg_params: Optional[Dict] = None
     # Stores the parent CFG rid if `self` is the unconditioned half of a CFG prompt
     cfg_parent_rid: Optional[str] = None
-=======
-    # tracing context
-    trace_context: Optional[Dict] = None
->>>>>>> 7dcd689b
 
 
 @dataclass
