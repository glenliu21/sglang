--- conflicted
+++ resolved
@@ -191,18 +191,13 @@
         result = self.model_runner.unload_lora_adapter(recv_req.to_ref())
         return result
 
-<<<<<<< HEAD
+    def can_run_lora_batch(self, lora_ids: list[str]) -> bool:
+        lora_ids_set = set(lora_ids) if isinstance(lora_ids, list) else lora_ids
+        return self.model_runner.lora_manager.validate_lora_batch(lora_ids_set)
+
     def fetch_lora_batch(self, fetch_batch: ModelWorkerBatch):
         fetch_fwd_batch = ForwardBatch.init_new(fetch_batch, self.model_runner)
         self.model_runner.lora_manager.prepare_lora_batch(fetch_fwd_batch)
-
-    def can_run_lora_batch(self, lora_ids: set[str]) -> bool:
-        return self.model_runner.lora_manager.validate_lora_batch(lora_ids)
-=======
-    def can_run_lora_batch(self, lora_ids: list[str]) -> bool:
-        lora_ids_set = set(lora_ids) if isinstance(lora_ids, list) else lora_ids
-        return self.model_runner.lora_manager.validate_lora_batch(lora_ids_set)
->>>>>>> 0d0367e9
 
     def forward_batch_embedding(self, model_worker_batch: ModelWorkerBatch):
         forward_batch = ForwardBatch.init_new(model_worker_batch, self.model_runner)
