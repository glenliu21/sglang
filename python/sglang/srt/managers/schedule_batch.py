--- conflicted
+++ resolved
@@ -1843,12 +1843,9 @@
             ),
             extend_input_logprob_token_ids=self.extend_input_logprob_token_ids,
             launch_done=self.launch_done,
-<<<<<<< HEAD
+            is_prefill_only=self.is_prefill_only,
             cfg_cond_to_uncond_idx=cfg_cond_to_uncond_idx,
             cfg_weights=self.cfg_weights,
-=======
-            is_prefill_only=self.is_prefill_only,
->>>>>>> a360511d
         )
 
     def copy(self):
@@ -1991,14 +1988,12 @@
     # Overlap event
     launch_done: Optional[threading.Event] = None
 
-<<<<<<< HEAD
+    # Whether this batch is prefill-only (no token generation needed)
+    is_prefill_only: bool = False
+
     # CFG parameters
     cfg_cond_to_uncond_idx: Optional[Dict[int, int]] = None
     cfg_weights: Optional[List[float]] = None
-=======
-    # Whether this batch is prefill-only (no token generation needed)
-    is_prefill_only: bool = False
->>>>>>> a360511d
 
 
 @triton.jit
